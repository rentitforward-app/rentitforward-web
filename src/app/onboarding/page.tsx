--- conflicted
+++ resolved
@@ -4,21 +4,14 @@
 import { useRouter } from 'next/navigation';
 import { useForm } from 'react-hook-form';
 import { zodResolver } from '@hookform/resolvers/zod';
-<<<<<<< HEAD
 import { User, Phone, MapPin, FileText, Upload, CheckCircle, ArrowRight, ArrowLeft, Gift, Shield, Camera } from 'lucide-react';
-=======
-import { User, Phone, MapPin, FileText, Upload, CheckCircle, ArrowRight, ArrowLeft, Gift } from 'lucide-react';
->>>>>>> 0af5f7f7
 import { toast } from 'react-hot-toast';
 import { createClient } from '@/lib/supabase/client';
 import { useAuth } from '@/hooks/use-auth';
 import { z } from 'zod';
 import { Button } from '@/components/ui/Button';
 import { Card } from '@/components/ui/Card';
-<<<<<<< HEAD
 import { VerificationDashboard } from '@/components/VerificationDashboard';
-=======
->>>>>>> 0af5f7f7
 
 const australianStates = [
   { code: 'NSW', name: 'New South Wales' },
@@ -47,7 +40,6 @@
     .regex(/^(\+61|0)[2-9]\d{8}$/, 'Please enter a valid Australian phone number')
     .optional()
     .or(z.literal('')),
-<<<<<<< HEAD
 });
 
 // Step 3: Referral Schema
@@ -55,15 +47,6 @@
   referral_code: z.string().optional(),
 });
 
-=======
-});
-
-// Step 3: Referral Schema
-const referralSchema = z.object({
-  referral_code: z.string().optional(),
-});
-
->>>>>>> 0af5f7f7
 // Combined schema for final submission
 const completeProfileSchema = basicInfoSchema.merge(locationSchema).merge(referralSchema);
 
@@ -198,7 +181,6 @@
         setFormData(prev => ({ ...prev, ...data }));
         setCurrentStep(3);
       }
-<<<<<<< HEAD
     } else if (currentStep === 3) {
       const isValid = await referralForm.trigger();
       if (isValid) {
@@ -206,8 +188,6 @@
         setFormData(prev => ({ ...prev, ...data }));
         setCurrentStep(4); // Move to verification step
       }
-=======
->>>>>>> 0af5f7f7
     }
   };
 
@@ -271,7 +251,7 @@
         console.error('Profile update error:', error);
         toast.error('Failed to update profile');
       } else {
-        setCurrentStep(4); // Success step
+        setCurrentStep(5); // Success step
         toast.success('Profile completed successfully!');
         
         // Redirect to dashboard after success
@@ -300,7 +280,7 @@
   }
 
   // Success step
-  if (currentStep === 4) {
+  if (currentStep === 5) {
     return (
       <div className="min-h-screen flex items-center justify-center bg-gray-50 py-12 px-4 sm:px-6 lg:px-8">
         <div className="max-w-md w-full space-y-8">
@@ -333,12 +313,12 @@
           <div className="mb-8">
             <div className="flex items-center justify-between mb-4">
               <h1 className="text-2xl font-bold text-gray-900">Complete Your Profile</h1>
-              <span className="text-sm text-gray-500">Step {currentStep} of 3</span>
+              <span className="text-sm text-gray-500">Step {currentStep} of 4</span>
             </div>
             <div className="w-full bg-gray-200 rounded-full h-2">
               <div 
                 className="bg-green-500 h-2 rounded-full transition-all duration-300"
-                style={{ width: `${(currentStep / 3) * 100}%` }}
+                style={{ width: `${(currentStep / 4) * 100}%` }}
               ></div>
             </div>
           </div>
@@ -539,7 +519,6 @@
                       </p>
                     )}
                   </div>
-<<<<<<< HEAD
                 </div>
               </form>
 
@@ -589,8 +568,6 @@
                   <p className="mt-2 text-sm text-gray-500">
                     Enter the referral code from a friend to get bonus points!
                   </p>
-=======
->>>>>>> 0af5f7f7
                 </div>
               </form>
 
@@ -610,7 +587,6 @@
                   Next Step
                   <ArrowRight className="ml-2 h-4 w-4" />
                 </Button>
-<<<<<<< HEAD
               </div>
             </div>
           )}
@@ -624,13 +600,8 @@
                 <p className="text-gray-600">
                   Complete ID verification to start sharing items or access premium features
                 </p>
-=======
->>>>>>> 0af5f7f7
-              </div>
-            </div>
-          )}
-
-<<<<<<< HEAD
+              </div>
+
               <div className="bg-blue-50 p-4 rounded-lg mb-6">
                 <div className="flex items-start gap-3">
                   <Shield className="h-5 w-5 text-blue-600 mt-0.5" />
@@ -650,38 +621,6 @@
               <VerificationDashboard className="max-w-4xl mx-auto" />
 
               <div className="flex justify-between pt-6">
-=======
-          {/* Step 3: Referral */}
-          {currentStep === 3 && (
-            <div className="space-y-6">
-              <div className="text-center mb-6">
-                <Gift className="mx-auto h-12 w-12 text-green-500 mb-4" />
-                <h2 className="text-xl font-semibold text-gray-900">Got a referral code?</h2>
-                <p className="text-gray-600">Enter it here to get bonus rewards (optional)</p>
-              </div>
-
-              <form className="space-y-6">
-                <div>
-                  <label className="block text-sm font-medium text-gray-700 mb-2">
-                    Referral Code (Optional)
-                  </label>
-                  <input
-                    {...referralForm.register('referral_code')}
-                    type="text"
-                    className="w-full px-4 py-3 border border-gray-300 rounded-lg focus:ring-2 focus:ring-green-500 focus:border-green-500 uppercase"
-                    placeholder="ABC123"
-                    onChange={(e) => {
-                      e.target.value = e.target.value.toUpperCase().replace(/[^A-Z0-9]/g, '');
-                    }}
-                  />
-                  <p className="mt-2 text-sm text-gray-500">
-                    Enter the referral code from a friend to get bonus points!
-                  </p>
-                </div>
-              </form>
-
-              <div className="flex justify-between">
->>>>>>> 0af5f7f7
                 <Button
                   onClick={handlePrevStep}
                   variant="outline"
@@ -692,11 +631,7 @@
                 </Button>
                 <Button
                   onClick={handleSubmit}
-<<<<<<< HEAD
                   disabled={isLoading}
-=======
-                  disabled={isLoading || isValidatingReferral}
->>>>>>> 0af5f7f7
                   className="flex items-center px-6 py-3 bg-green-600 text-white rounded-lg hover:bg-green-700 disabled:opacity-50"
                 >
                   {isLoading ? (
